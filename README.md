# ThreadForge Demo App & Library

ThreadForge is a React Native playground that demonstrates how to move CPU-heavy JavaScript work onto native thread pools. This repository contains both a demo application and a reusable library for background processing.

## 🚀 Quick Start

```bash
# 1. Install dependencies
npm install

# 2. Start Metro bundler
npm start

# 3. Launch on your preferred platform
npm run android   # or: npm run ios
```

## 📱 Demo Features

| Feature | Description | What You'll Learn |
|---------|-------------|-------------------|
| **Heavy Math** | Crunches millions of `Math.sqrt` calls with progress updates | CPU-intensive calculations without blocking UI |
| **Timer Tasks** | Busy-waits with percentage progress streaming | Long-running operations with real-time feedback |
| **Instant Messages** | Low-priority immediate return tasks | Quick task execution and priority handling |
| **Parallel Batches** | Multi-threaded task execution | Concurrent processing and thread management |
| **Image Processing** | Background image operations with analytics | File processing and data analysis |
| **SQLite Bulk Insert** | Database operations with ThreadForge workers | Data persistence and analytics processing |

## 🏗️ Architecture Overview

### Key Components

| Path | Purpose |
|------|---------|
| [`src/App.tsx`](./src/App.tsx) | Main demo application with all examples |
| [`src/screens/SqliteBulkInsertScreen.tsx`](./src/screens/SqliteBulkInsertScreen.tsx) | SQLite demo with database operations |
| [`src/tasks/*.ts`](./src/tasks) | Ready-to-use worker task factories |
| [`packages/react-native-threadforge/src`](./packages/react-native-threadforge/src) | Public TypeScript API |
| [`packages/react-native-threadforge/ios`](./packages/react-native-threadforge/ios) | Native iOS implementation |
| [`packages/react-native-threadforge/android`](./packages/react-native-threadforge/android) | Native Android implementation |

## 🛠️ Setup Instructions

### Prerequisites
- Node.js 18+
- React Native 0.76+
- Android Studio (for Android)
- Xcode 15+ (for iOS)

### Android Setup

1. **Install Android SDK and JDK 17+**
2. **Configure emulator or device**
3. **Run the demo:**
   ```bash
   npm start
   npm run android
   ```

### iOS Setup

1. **Install Xcode with Command Line Tools**
2. **Install CocoaPods dependencies:**
   ```bash
   npx pod-install ios
   ```
<<<<<<< HEAD
   
   **Apple Silicon Mac Setup:**
=======
   If you invoke `pod install` manually on Apple Silicon and see an error about `ffi` or `json`
   extensions being built for `x86_64`, install the arm64-native gems first:
   ```bash
   bundle install
   bundle exec pod install
   # or, if you rely on the system Ruby:
   sudo gem uninstall ffi json
   sudo arch -arm64 gem install ffi:1.16.3 json
   ```
3. Confirm Hermes is enabled (ThreadForge depends on it for the background runtime). The default
   React Native template already sets `USE_HERMES=1`, so only change this if you previously disabled
   Hermes.
4. Launch the demo application:
>>>>>>> 31f4bc6b
   ```bash
   bundle install
   bundle exec pod install
   # Alternative: system Ruby
   sudo gem uninstall ffi json
   sudo arch -arm64 gem install ffi:1.16.3 json
   ```

3. **Verify Hermes is enabled** (required for ThreadForge)
4. **Launch the demo:**
   ```bash
   npm start
   npm run ios
   ```

## 💻 Usage Examples

### Basic ThreadForge Setup

```tsx
import React, { useEffect, useState } from 'react';
import { threadForge } from 'react-native-threadforge';

export function MyComponent() {
  const [progress, setProgress] = useState(0);
  const [result, setResult] = useState<string | null>(null);

  useEffect(() => {
    // Initialize with 4 worker threads
    threadForge.initialize(4);
    
    // Listen for progress updates
    const subscription = threadForge.onProgress((taskId, value) => {
      if (taskId === 'my-task') {
        setProgress(value);
      }
    });

    return () => {
      subscription.remove();
      threadForge.shutdown();
    };
  }, []);

  const runHeavyTask = async () => {
    const task = () => {
      let total = 0;
      for (let i = 0; i < 5_000_000; i++) {
        total += Math.sqrt(i);
        if (i % 200_000 === 0) {
          reportProgress(i / 5_000_000);
        }
      }
      return total.toFixed(2);
    };
    
    // Attach source for Hermes compatibility
    Object.defineProperty(task, '__threadforgeSource', { 
      value: task.toString() 
    });
    
    const output = await threadForge.runFunction('my-task', task);
    setResult(output);
  };

  return (
    <View>
      <Button title="Run Heavy Task" onPress={runHeavyTask} />
      <Text>Progress: {(progress * 100).toFixed(0)}%</Text>
      <Text>Result: {result ?? '—'}</Text>
    </View>
  );
}
```

### Parallel Task Execution

```tsx
const taskIds = ['batch-1', 'batch-2', 'batch-3'];

useEffect(() => {
  threadForge.initialize(3);
  return () => {
    taskIds.forEach(id => threadForge.cancelTask(id));
    threadForge.shutdown();
  };
}, []);

const startBatch = () => {
  taskIds.forEach(id => {
    threadForge.runFunction(id, () => {
      for (let i = 0; i < 7_000_000; i++) {
        if (i % 250_000 === 0) {
          reportProgress(i / 7_000_000);
        }
      }
      return `${id} completed`;
    });
  });
};

const cancelAll = () => {
  taskIds.forEach(id => threadForge.cancelTask(id));
};
```

### SQLite Integration with Modern Libraries

```tsx
import SQLite from 'react-native-sqlite-2'; // Modern, compatible library

const ensureDatabase = async () => {
  const database = await SQLite.openDatabase({
    name: 'my-app.db',
    location: 'default'
  });
  return database;
};

const insertData = async (data) => {
  const db = await ensureDatabase();
  await db.transaction(async (tx) => {
    await tx.executeSql(
      'INSERT INTO orders (id, amount) VALUES (?, ?)',
      [data.id, data.amount]
    );
  });
};
```

### Database Operations with ThreadForge

```tsx
// Generate data on background thread
const generateOrderData = async (batchSize: number) => {
  const task = () => {
    const orders = [];
    for (let i = 0; i < batchSize; i++) {
      orders.push({
        id: Math.random() * 1000000,
        amount: Math.random() * 1000,
        category: ['Electronics', 'Books', 'Clothing'][Math.floor(Math.random() * 3)]
      });
      if (i % 100 === 0) {
        reportProgress(i / batchSize);
      }
    }
    return orders;
  };
  
  Object.defineProperty(task, '__threadforgeSource', { value: task.toString() });
  return await threadForge.runFunction('generate-orders', task);
};

// Process and insert data
const processOrders = async () => {
  const orders = await generateOrderData(1000);
  const db = await ensureDatabase();
  
  await db.transaction(async (tx) => {
    for (const order of orders) {
      await tx.executeSql(
        'INSERT INTO orders (id, amount, category) VALUES (?, ?, ?)',
        [order.id, order.amount, order.category]
      );
    }
  });
};
```

## 🔧 Advanced Patterns

### Image Processing Pipeline

```tsx
const processImages = async (imagePaths: string[]) => {
  const processImage = (path: string) => {
    // Simulate image processing
    const startTime = Date.now();
    while (Date.now() - startTime < 2000) {
      // Heavy image processing work
    }
    return { path, processed: true, size: Math.random() * 1000000 };
  };
  
  Object.defineProperty(processImage, '__threadforgeSource', { value: processImage.toString() });
  
  const results = await Promise.all(
    imagePaths.map((path, index) => 
      threadForge.runFunction(`image-${index}`, () => processImage(path))
    )
  );
  
  return results;
};
```

### Data Analytics with Progress Tracking

```tsx
const analyzeData = async (data: any[]) => {
  const analytics = () => {
    const stats = {
      total: data.length,
      categories: new Map(),
      sum: 0,
      average: 0
    };
    
    for (let i = 0; i < data.length; i++) {
      const item = data[i];
      stats.sum += item.value;
      stats.categories.set(item.category, (stats.categories.get(item.category) || 0) + 1);
      
      if (i % 1000 === 0) {
        reportProgress(i / data.length);
      }
    }
    
    stats.average = stats.sum / stats.total;
    return stats;
  };
  
  Object.defineProperty(analytics, '__threadforgeSource', { value: analytics.toString() });
  return await threadForge.runFunction('data-analytics', analytics);
};
```

## 📚 API Reference

### ThreadForge Core Methods

```tsx
// Initialize with N worker threads
threadForge.initialize(threadCount: number): void

// Run function on background thread
threadForge.runFunction(taskId: string, fn: Function): Promise<any>

// Listen for progress updates
threadForge.onProgress(callback: (taskId: string, progress: number) => void): Subscription

// Cancel specific task
threadForge.cancelTask(taskId: string): void

// Get runtime statistics
threadForge.getStats(): Promise<ThreadStats>

// Shutdown thread pool
threadForge.shutdown(): void
```

### Task Priorities

```tsx
import { TaskPriority } from 'react-native-threadforge';

// High priority for critical tasks
await threadForge.runFunction('critical-task', myFunction, TaskPriority.HIGH);

// Normal priority for standard tasks
await threadForge.runFunction('normal-task', myFunction, TaskPriority.NORMAL);

// Low priority for background tasks
await threadForge.runFunction('background-task', myFunction, TaskPriority.LOW);
```

## 🎯 Best Practices

### 1. **Initialization Pattern**
```tsx
useEffect(() => {
  threadForge.initialize(4); // Start with 2-4 threads
  return () => {
    threadForge.shutdown();
  };
}, []);
```

### 2. **Progress Tracking**
```tsx
useEffect(() => {
  const subscription = threadForge.onProgress((taskId, progress) => {
    if (taskId === 'my-task') {
      setProgress(progress);
    }
  });
  return () => subscription.remove();
}, []);
```

### 3. **Error Handling**
```tsx
const runTask = async () => {
  try {
    const result = await threadForge.runFunction('my-task', myFunction);
    setResult(result);
  } catch (error) {
    console.error('Task failed:', error);
    setError(error.message);
  }
};
```

### 4. **Memory Management**
```tsx
// Process large datasets in chunks
const processLargeDataset = async (data: any[]) => {
  const chunkSize = 1000;
  const chunks = [];
  
  for (let i = 0; i < data.length; i += chunkSize) {
    chunks.push(data.slice(i, i + chunkSize));
  }
  
  const results = await Promise.all(
    chunks.map((chunk, index) => 
      threadForge.runFunction(`chunk-${index}`, () => processChunk(chunk))
    )
  );
  
  return results.flat();
};
```

## 🧪 Testing

```bash
# Run Jest tests
npm test

# Run with coverage
npm test -- --coverage
```

## 📦 Publishing

See [`PUBLISHING.md`](./PUBLISHING.md) for instructions on releasing the ThreadForge package to npm.

## 📄 License

This project is licensed under the MIT License.

## 🤝 Contributing

1. Fork the repository
2. Create a feature branch
3. Make your changes
4. Add tests if applicable
5. Submit a pull request

## 📞 Support

- **Issues**: [GitHub Issues](https://github.com/your-repo/issues)
- **Documentation**: [Package README](./packages/react-native-threadforge/README.md)
- **Examples**: Check the `src/tasks/` directory for implementation patterns

---

**Happy threading! 🧵⚡**<|MERGE_RESOLUTION|>--- conflicted
+++ resolved
@@ -64,10 +64,6 @@
    ```bash
    npx pod-install ios
    ```
-<<<<<<< HEAD
-   
-   **Apple Silicon Mac Setup:**
-=======
    If you invoke `pod install` manually on Apple Silicon and see an error about `ffi` or `json`
    extensions being built for `x86_64`, install the arm64-native gems first:
    ```bash
@@ -81,17 +77,6 @@
    React Native template already sets `USE_HERMES=1`, so only change this if you previously disabled
    Hermes.
 4. Launch the demo application:
->>>>>>> 31f4bc6b
-   ```bash
-   bundle install
-   bundle exec pod install
-   # Alternative: system Ruby
-   sudo gem uninstall ffi json
-   sudo arch -arm64 gem install ffi:1.16.3 json
-   ```
-
-3. **Verify Hermes is enabled** (required for ThreadForge)
-4. **Launch the demo:**
    ```bash
    npm start
    npm run ios

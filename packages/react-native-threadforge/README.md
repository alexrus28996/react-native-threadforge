--- conflicted
+++ resolved
@@ -17,13 +17,9 @@
 cd ios && pod install
 ```
 
-<<<<<<< HEAD
-ThreadForge works seamlessly with Hermes engine on React Native 0.73+. No manual native changes are required. The library automatically creates a Hermes runtime to execute background work.
-=======
 ThreadForge works with the default Hermes engine on React Native 0.73+. No manual native changes are
 required. If you disable Hermes for any reason, re-enable it on iOS by keeping `USE_HERMES=1` in your
 `Podfile` (ThreadForge creates a Hermes runtime to execute background work).
->>>>>>> 31f4bc6b
 
 ---
 
